package iscsi

import (
	"encoding/json"
	"errors"
	"fmt"
	"io"
	"io/ioutil"
	"log"
	"os"
	"os/exec"
	"path/filepath"
	"regexp"
	"strconv"
	"strings"
	"syscall"
	"time"
)

const defaultPort = "3260"

var (
	debug              *log.Logger
	execCommand        = exec.Command
	execCommandContext = exec.CommandContext
	execWithTimeout    = ExecWithTimeout
	osStat             = os.Stat
	filepathGlob       = filepath.Glob
	osOpenFile         = os.OpenFile
	sleep              = time.Sleep
)

type iscsiSession struct {
	Protocol string
	ID       int32
	Portal   string
	IQN      string
	Name     string
}

// TargetInfo contains connection information to connect to an ISCSI endpoint
type TargetInfo struct {
	Iqn    string `json:"iqn"`
	Portal string `json:"portal"`
	Port   string `json:"port"`
}

type deviceInfo struct {
	BlockDevices []Device
}

// Device contains informations about a device
type Device struct {
	Name      string   `json:"name"`
	Hctl      string   `json:"hctl"`
	Children  []Device `json:"children"`
	Type      string   `json:"type"`
	Transport string   `json:"tran"`
	Size      string   `json:"size,omitempty"`
}

type HCTL struct {
	HBA     int
	Channel int
	Target  int
	LUN     int
}

//Connector provides a struct to hold all of the needed parameters to make our iscsi connection
type Connector struct {
	VolumeName       string       `json:"volume_name"`
	Targets          []TargetInfo `json:"targets"`
	Lun              int32        `json:"lun"`
	AuthType         string       `json:"auth_type"`
	DiscoverySecrets Secrets      `json:"discovery_secrets"`
	SessionSecrets   Secrets      `json:"session_secrets"`
	Interface        string       `json:"interface"`

	MountTargetDevice *Device  `json:"mount_target_device"`
	Devices           []Device `json:"devices"`

<<<<<<< HEAD
	RetryCount      uint `json:"retry_count"`
	CheckInterval   uint `json:"check_interval"`
	DoDiscovery     bool `json:"do_discovery"`
	DoCHAPDiscovery bool `json:"do_chap_discovery"`
=======
	RetryCount      int32 `json:"retry_count"`
	CheckInterval   int32 `json:"check_interval"`
	DoDiscovery     bool  `json:"do_discovery"`
	DoCHAPDiscovery bool  `json:"do_chap_discovery"`
	TargetIqn       string `json:"target_iqn"`
	TargetPortals   []string `json:"target_portals"`
>>>>>>> fd47a25d
}

func init() {
	// by default we don't log anything, EnableDebugLogging() can turn on some tracing
	debug = log.New(ioutil.Discard, "", 0)
}

// EnableDebugLogging provides a mechanism to turn on debug logging for this package
// output is written to the provided io.Writer
func EnableDebugLogging(writer io.Writer) {
	debug = log.New(writer, "DEBUG: ", log.Ldate|log.Ltime|log.Lshortfile)
}

// parseSession takes the raw stdout from the iscsiadm -m session command and encodes it into an iscsi session type
func parseSessions(lines string) []iscsiSession {
	entries := strings.Split(strings.TrimSpace(lines), "\n")
	r := strings.NewReplacer("[", "",
		"]", "")

	var sessions []iscsiSession
	for _, entry := range entries {
		e := strings.Fields(entry)
		if len(e) < 4 {
			continue
		}
		protocol := strings.Split(e[0], ":")[0]
		id := r.Replace(e[1])
		id64, _ := strconv.ParseInt(id, 10, 32)
		portal := strings.Split(e[2], ",")[0]

		s := iscsiSession{
			Protocol: protocol,
			ID:       int32(id64),
			Portal:   portal,
			IQN:      e[3],
			Name:     strings.Split(e[3], ":")[1],
		}
		sessions = append(sessions, s)
	}
	return sessions
}

func sessionExists(tgtPortal, tgtIQN string) (bool, error) {
	sessions, err := getCurrentSessions()
	if err != nil {
		return false, err
	}
	for _, s := range sessions {
		if tgtIQN == s.IQN && tgtPortal == s.Portal {
			return true, nil
		}
	}
	return false, nil
}

func extractTransportName(output string) string {
	res := regexp.MustCompile(`iface.transport_name = (.*)\n`).FindStringSubmatch(output)
	if res == nil {
		return ""
	}
	if res[1] == "" {
		return "tcp"
	}
	return res[1]
}

func getCurrentSessions() ([]iscsiSession, error) {

	out, err := GetSessions()
	if err != nil {
		exitErr, ok := err.(*exec.ExitError)
		if ok && exitErr.ProcessState.Sys().(syscall.WaitStatus).ExitStatus() == 21 {
			return []iscsiSession{}, nil
		}
		return nil, err
	}
	sessions := parseSessions(out)
	return sessions, err
}

func waitForPathToExist(devicePath *string, maxRetries, intervalSeconds uint, deviceTransport string) error {
	if devicePath == nil || *devicePath == "" {
		return fmt.Errorf("Unable to check unspecified devicePath")
	}

	for i := uint(0); i <= maxRetries; i++ {
		if i != 0 {
			debug.Printf("Device path %q doesn't exists yet, retrying in %d seconds (%d/%d)", *devicePath, intervalSeconds, i, maxRetries)
			sleep(time.Second * time.Duration(intervalSeconds))
		}

<<<<<<< HEAD
		if err := pathExists(devicePath, deviceTransport); err == nil {
			return nil
		} else if !os.IsNotExist(err) {
			return err
		}
=======
func waitForPathToExistImpl(devicePath *string, maxRetries, intervalSeconds int, deviceTransport string, osStat statFunc, filepathGlob globFunc) (bool, error) {
	if devicePath == nil {
		return false, fmt.Errorf("unable to check unspecified devicePath")
>>>>>>> fd47a25d
	}

	return os.ErrNotExist
}

func pathExists(devicePath *string, deviceTransport string) error {
	if deviceTransport == "tcp" {
		_, err := osStat(*devicePath)
		if err != nil {
			if !os.IsNotExist(err) {
				debug.Printf("Error attempting to stat device: %s", err.Error())
				return err
			}
			debug.Printf("Device not found for: %s", *devicePath)
			return err
		}
	} else {
		fpath, err := filepathGlob(*devicePath)

		if err != nil {
			return err
		}
		if fpath == nil {
			return os.ErrNotExist
		}
		// There might be a case that fpath contains multiple device paths if
		// multiple PCI devices connect to same iscsi target. We handle this
		// case at subsequent logic. Pick up only first path here.
		*devicePath = fpath[0]
	}

	return nil
}

func getMultipathDevice(devices []Device) (*Device, error) {
	var multipathDevice *Device

	for _, device := range devices {
		if len(device.Children) != 1 {
			multipathdNotRunning := ""
			if len(device.Children) == 0 {
				multipathdNotRunning = " (is multipathd running?)"
			}
			return nil, fmt.Errorf("device is not mapped to exactly one multipath device%s: %v", multipathdNotRunning, device.Children)
		}
		if multipathDevice != nil && device.Children[0].Name != multipathDevice.Name {
			return nil, fmt.Errorf("devices don't share a common multipath device: %v", devices)
		}
		multipathDevice = &device.Children[0]
	}

	if multipathDevice == nil {
		return nil, fmt.Errorf("multipath device not found")
	}
<<<<<<< HEAD

	if multipathDevice.Type != "mpath" {
		return nil, fmt.Errorf("device is not of mpath type: %v", multipathDevice)
	}

	return multipathDevice, nil
=======
	debug.Printf("Couldn't find dm-* path for path: %s, found non dm-* path: %s", path, devicePath)
	return "", fmt.Errorf("couldn't find dm-* path for path: %s, found non dm-* path: %s", path, devicePath)
>>>>>>> fd47a25d
}

// Connect attempts to connect a volume to this node using the provided Connector info
func (c *Connector) Connect() (string, error) {
	if c.RetryCount == 0 {
		c.RetryCount = 10
	}
	if c.CheckInterval == 0 {
		c.CheckInterval = 1
	}

<<<<<<< HEAD
=======
	if c.RetryCount < 0 || c.CheckInterval < 0 {
		return "", fmt.Errorf("invalid RetryCount and CheckInterval combination, both must be positive integers. "+
			"RetryCount: %d, CheckInterval: %d", c.RetryCount, c.CheckInterval)
	}
	var devicePaths []string
>>>>>>> fd47a25d
	iFace := "default"
	if c.Interface != "" {
		iFace = c.Interface
	}

	// make sure our iface exists and extract the transport type
	out, err := ShowInterface(iFace)
	if err != nil {
		return "", err
	}
	iscsiTransport := extractTransportName(out)

	var lastErr error
	var devicePaths []string
	for _, target := range c.Targets {
		devicePath, err := c.connectTarget(&target, iFace, iscsiTransport)
		if err != nil {
			lastErr = err
		} else {
			debug.Printf("Appending device path: %s", devicePath)
			devicePaths = append(devicePaths, devicePath)
<<<<<<< HEAD
=======
			continue
		} else if err != nil {
			lastErr = fmt.Errorf("couldn't attach disk, err: %v", err)
>>>>>>> fd47a25d
		}
	}

	// GetIscsiDevices returns all devices if no paths are given
	if len(devicePaths) < 1 {
		c.Devices = []Device{}
	} else if c.Devices, err = GetIscsiDevices(devicePaths, true); err != nil {
		return "", err
	}

	if len(c.Devices) < 1 {
		iscsiCmd([]string{"-m", "iface", "-I", iFace, "-o", "delete"}...)
		return "", fmt.Errorf("failed to find device path: %s, last error seen: %v", devicePaths, lastErr)
	}

	mountTargetDevice, err := c.getMountTargetDevice()
	c.MountTargetDevice = mountTargetDevice
	if err != nil {
		debug.Printf("Connect failed: %v", err)
		RemoveScsiDevices(c.Devices...)
		c.MountTargetDevice = nil
		c.Devices = []Device{}
		return "", err
	}

	if c.IsMultipathEnabled() {
		if err := c.isMultipathConsistent(); err != nil {
			return "", fmt.Errorf("multipath is inconsistent: %v", err)
		}
	}

	return c.MountTargetDevice.GetPath(), nil
}

func (c *Connector) connectTarget(target *TargetInfo, iFace string, iscsiTransport string) (string, error) {
	debug.Printf("Process targetIqn: %s, portal: %s\n", target.Iqn, target.Portal)
	baseArgs := []string{"-m", "node", "-T", target.Iqn, "-p", target.Portal}
	// Rescan sessions to discover newly mapped LUNs. Do not specify the interface when rescanning
	// to avoid establishing additional sessions to the same target.
	if _, err := iscsiCmd(append(baseArgs, []string{"-R"}...)...); err != nil {
		debug.Printf("Failed to rescan session, err: %v", err)
	}

	// create our devicePath that we'll be looking for based on the transport being used
	port := defaultPort
	if target.Port != "" {
		port = target.Port
	}
	// portal with port
	portal := strings.Join([]string{target.Portal, port}, ":")
	devicePath := strings.Join([]string{"/dev/disk/by-path/ip", portal, "iscsi", target.Iqn, "lun", fmt.Sprint(c.Lun)}, "-")
	if iscsiTransport != "tcp" {
		devicePath = strings.Join([]string{"/dev/disk/by-path/pci", "*", "ip", portal, "iscsi", target.Iqn, "lun", fmt.Sprint(c.Lun)}, "-")
	}

	exists, _ := sessionExists(portal, target.Iqn)
	if exists {
		debug.Printf("Session already exists, checking if device path %q exists", devicePath)
		if err := waitForPathToExist(&devicePath, c.RetryCount, c.CheckInterval, iscsiTransport); err != nil {
			return "", err
		}
		return devicePath, nil
	}

	if err := c.discoverTarget(target, iFace, portal); err != nil {
		return "", err
	}

	// perform the login
	err := Login(target.Iqn, portal)
	if err != nil {
		debug.Printf("Failed to login: %v", err)
		return "", err
	}

	debug.Printf("Waiting for device path %q to exist", devicePath)
	if err := waitForPathToExist(&devicePath, c.RetryCount, c.CheckInterval, iscsiTransport); err != nil {
		return "", err
	}

	return devicePath, nil
}

func (c *Connector) discoverTarget(target *TargetInfo, iFace string, portal string) error {
	if c.DoDiscovery {
		// build discoverydb and discover iscsi target
		if err := Discoverydb(portal, iFace, c.DiscoverySecrets, c.DoCHAPDiscovery); err != nil {
			debug.Printf("Error in discovery of the target: %s\n", err.Error())
			return err
		}
	}

	if c.DoCHAPDiscovery {
		// Make sure we don't log the secrets
		err := CreateDBEntry(target.Iqn, portal, iFace, c.DiscoverySecrets, c.SessionSecrets)
		if err != nil {
			debug.Printf("Error creating db entry: %s\n", err.Error())
			return err
		}
	}

	return nil
}

// Disconnect performs a disconnect operation from an appliance.
// Be sure to disconnect all deivces properly before doing this as it can result in data loss.
func (c *Connector) Disconnect() {
	for _, target := range c.Targets {
		Logout(target.Iqn, target.Portal)
	}

	deleted := map[string]bool{}
	for _, target := range c.Targets {
		if _, ok := deleted[target.Iqn]; ok {
			continue
		}
		deleted[target.Iqn] = true
		DeleteDBEntry(target.Iqn)
	}
}

// DisconnectVolume removes a volume from a Linux host.
func (c *Connector) DisconnectVolume() error {
	// Steps to safely remove an iSCSI storage volume from a Linux host are as following:
	// 1. Unmount the disk from a filesystem on the system.
	// 2. Flush the multipath map for the disk we’re removing (if multipath is enabled).
	// 3. Remove the physical disk entities that Linux maintains.
	// 4. Take the storage volume (disk) offline on the storage subsystem.
	// 5. Rescan the iSCSI sessions (after unmapping only).
	//
	// DisconnectVolume focuses on step 2 and 3.
	// Note: make sure the volume is already unmounted before calling this method.

	if c.IsMultipathEnabled() {
		if err := c.isMultipathConsistent(); err != nil {
			return fmt.Errorf("multipath is inconsistent: %v", err)
		}
<<<<<<< HEAD

		debug.Printf("Removing multipath device in path %s.\n", c.MountTargetDevice.GetPath())
		err := FlushMultipathDevice(c.MountTargetDevice)
=======
		err = FlushMultipathDevice(c.DevicePath)
>>>>>>> fd47a25d
		if err != nil {
			return err
		}
		if err := RemoveScsiDevices(c.Devices...); err != nil {
			return err
		}
	} else {
		devicePath := c.MountTargetDevice.GetPath()
		debug.Printf("Removing normal device in path %s.\n", devicePath)
		if err := RemoveScsiDevices(*c.MountTargetDevice); err != nil {
			return err
		}
	}

	debug.Printf("Finished disconnecting volume.\n")
	return nil
}

func (c *Connector) getMountTargetDevice() (*Device, error) {
	if len(c.Devices) > 1 {
		multipathDevice, err := getMultipathDevice(c.Devices)
		if err != nil {
			debug.Printf("mount target is not a multipath device: %v", err)
			return nil, err
		}
		debug.Printf("mount target is a multipath device")
		return multipathDevice, nil
	}

	if len(c.Devices) == 0 {
		return nil, fmt.Errorf("could not find mount target device: connector does not contain any device")
	}

	return &c.Devices[0], nil
}

// IsMultipathEnabled check if multipath is enabled on devices handled by this connector
func (c *Connector) IsMultipathEnabled() bool {
	return c.MountTargetDevice.Type == "mpath"
}

// GetScsiDevices get SCSI devices from device paths
// It will returns all SCSI devices if no paths are given
func GetScsiDevices(devicePaths []string, strict bool) ([]Device, error) {
	debug.Printf("Getting info about SCSI devices %s.\n", devicePaths)

	deviceInfo, err := lsblk(devicePaths, strict)
	if err != nil {
		debug.Printf("An error occured while looking info about SCSI devices: %v", err)
		return nil, err
	}

	return deviceInfo.BlockDevices, nil
}

// GetIscsiDevices get iSCSI devices from device paths
// It will returns all iSCSI devices if no paths are given
func GetIscsiDevices(devicePaths []string, strict bool) (devices []Device, err error) {
	scsiDevices, err := GetScsiDevices(devicePaths, strict)
	if err != nil {
		return
	}

	for i := range scsiDevices {
		device := &scsiDevices[i]
		if device.Transport == "iscsi" {
			devices = append(devices, *device)
		}
	}

	return
}

func lsblk(devicePaths []string, strict bool) (*deviceInfo, error) {
	flags := []string{"-J", "-o", "NAME,HCTL,TYPE,TRAN,SIZE"}
	command := execCommand("lsblk", append(flags, devicePaths...)...)
	debug.Println(command.String())
	out, err := command.Output()
	if err != nil {
		if ee, ok := err.(*exec.ExitError); ok {
			err = fmt.Errorf("%s, (%w)", strings.Trim(string(ee.Stderr), "\n"), ee)
			if strict || ee.ExitCode() != 64 { // ignore the error if some devices have been found when not strict
				return nil, err
			}
			debug.Printf("Could find only some devices: %v", err)
		} else {
			return nil, err
		}
	}

	var deviceInfo deviceInfo
	if jsonErr := json.Unmarshal(out, &deviceInfo); jsonErr != nil {
		return nil, jsonErr
	}

	return &deviceInfo, nil
}

func writeInScsiDeviceFile(hctl string, file string, content string) error {
	filename := filepath.Join("/sys/class/scsi_device", hctl, "device", file)
	debug.Printf("Write %q in %q.\n", content, filename)

	f, err := osOpenFile(filename, os.O_TRUNC|os.O_WRONLY, 0200)
	if err != nil {
		debug.Printf("Error while opening file %v: %v\n", filename, err)
		return err
	}

	defer f.Close()
	if _, err := f.WriteString(content); err != nil {
		debug.Printf("Error while writing to file %v: %v", filename, err)
		return err
	}

	return nil
}

// RemoveScsiDevices removes scsi device(s) from a Linux host.
func RemoveScsiDevices(devices ...Device) error {
	debug.Printf("Removing scsi devices %v.\n", devices)

	var errs []error
	for _, device := range devices {
		debug.Printf("Flush scsi device %v.\n", device.Name)
		if err := device.Exists(); err == nil {
			out, err := execCommand("blockdev", "--flushbufs", device.GetPath()).CombinedOutput()
			if err != nil {
				debug.Printf("Command 'blockdev --flushbufs %s' did not succeed to flush the device: %v\n", device.GetPath(), err)
				return errors.New(string(out))
			}
		} else if !os.IsNotExist(err) {
			return err
		}

		debug.Printf("Put scsi device %q offline.\n", device.Name)
		err := device.Shutdown()
		if err != nil {
			if !os.IsNotExist(err) { // Ignore device already removed
				errs = append(errs, err)
			}
			continue
		}

		debug.Printf("Delete scsi device %q.\n", device.Name)
		err = device.Delete()
		if err != nil {
			if !os.IsNotExist(err) { // Ignore device already removed
				errs = append(errs, err)
			}
			continue
		}
	}

	if len(errs) > 0 {
		return errs[0]
	}
	debug.Println("Finished removing SCSI devices.")
	return nil
}

// Persist persists the Connector to the specified file (ie /var/lib/pfile/myConnector.json)
func (c *Connector) Persist(filePath string) error {
	//file := path.Join("mnt", c.VolumeName+".json")
	f, err := os.Create(filePath)
	if err != nil {
		return fmt.Errorf("error creating iscsi persistence file %s: %s", filePath, err)
	}
	defer f.Close()
	encoder := json.NewEncoder(f)
	if err = encoder.Encode(c); err != nil {
		return fmt.Errorf("error encoding connector: %v", err)
	}
	return nil
}

// GetConnectorFromFile attempts to create a Connector using the specified json file (ie /var/lib/pfile/myConnector.json)
func GetConnectorFromFile(filePath string) (*Connector, error) {
	f, err := ioutil.ReadFile(filePath)
	if err != nil {
		return nil, err
	}
	c := Connector{}
	err = json.Unmarshal([]byte(f), &c)
	if err != nil {
		return nil, err
	}

	devicePaths := []string{}
	for _, device := range c.Devices {
		devicePaths = append(devicePaths, device.GetPath())
	}

	if devices, err := GetScsiDevices([]string{c.MountTargetDevice.GetPath()}, false); err != nil {
		return nil, err
	} else {
		c.MountTargetDevice = &devices[0]
	}
<<<<<<< HEAD

	if c.Devices, err = GetScsiDevices(devicePaths, false); err != nil {
		return nil, err
	}

	return &c, nil
}

func (c *Connector) isMultipathConsistent() error {
	devices := append([]Device{*c.MountTargetDevice}, c.Devices...)

	referenceLUN := struct {
		LUN  int
		Name string
	}{LUN: -1, Name: ""}
	HBA := map[int]string{}
	referenceDevice := devices[0]
	for _, device := range devices {
		if device.Size != referenceDevice.Size {
			return fmt.Errorf("devices size differ: %s (%s) != %s (%s)", device.Name, device.Size, referenceDevice.Name, referenceDevice.Size)
		}

		if device.Type != "mpath" {
			hctl, err := device.HCTL()
			if err != nil {
				return err
			}
			if referenceLUN.LUN == -1 {
				referenceLUN.LUN = hctl.LUN
				referenceLUN.Name = device.Name
			} else if hctl.LUN != referenceLUN.LUN {
				return fmt.Errorf("devices LUNs differ: %s (%d) != %s (%d)", device.Name, hctl.LUN, referenceLUN.Name, referenceLUN.LUN)
			}

			if name, ok := HBA[hctl.HBA]; !ok {
				HBA[hctl.HBA] = device.Name
			} else {
				return fmt.Errorf("two devices are using the same controller (%d): %s and %s", hctl.HBA, device.Name, name)
			}
		}

		wwid, err := device.WWID()
		if err != nil {
			return fmt.Errorf("could not find WWID for device %s: %v", device.Name, err)
		}
		if wwid != referenceDevice.Name {
			return fmt.Errorf("devices WWIDs differ: %s (wwid:%s) != %s (wwid:%s)", device.Name, wwid, referenceDevice.Name, referenceDevice.Name)
		}
	}

	return nil
}

// Exists check if the device exists at its path and returns an error otherwise
func (d *Device) Exists() error {
	_, err := osStat(d.GetPath())
	return err
}

// GetPath returns the path of a device
func (d *Device) GetPath() string {
	if d.Type == "mpath" {
		return filepath.Join("/dev/mapper", d.Name)
	}

	return filepath.Join("/dev", d.Name)
}

// WWID returns the WWID of a device
func (d *Device) WWID() (string, error) {
	timeout := 1 * time.Second
	out, err := execWithTimeout("scsi_id", []string{"-g", "-u", d.GetPath()}, timeout)
=======
	data := Connector{}
	err = json.Unmarshal(f, &data)
>>>>>>> fd47a25d
	if err != nil {
		return "", err
	}

	return string(out[:len(out)-1]), nil
}

func (d *Device) HCTL() (*HCTL, error) {
	var hctl []int

	for _, idstr := range strings.Split(d.Hctl, ":") {
		id, err := strconv.Atoi(idstr)
		if err != nil {
			hctl = []int{}
			break
		}
		hctl = append(hctl, id)
	}

	if len(hctl) != 4 {
		return nil, fmt.Errorf("invalid HCTL (%s) for device %q", d.Hctl, d.Name)
	}

	return &HCTL{
		HBA:     hctl[0],
		Channel: hctl[1],
		Target:  hctl[2],
		LUN:     hctl[3],
	}, nil
}

// WriteDeviceFile write in a device file
func (d *Device) WriteDeviceFile(name string, content string) error {
	return writeInScsiDeviceFile(d.Hctl, name, content)
}

// Shutdown turn off an scsi device by writing offline\n in /sys/class/scsi_device/h:c:t:l/device/state
func (d *Device) Shutdown() error {
	return d.WriteDeviceFile("state", "offline\n")
}

// Delete detach an scsi device by writing 1 in /sys/class/scsi_device/h:c:t:l/device/delete
func (d *Device) Delete() error {
	return d.WriteDeviceFile("delete", "1")
}

// Rescan rescan an scsi device by writing 1 in /sys/class/scsi_device/h:c:t:l/device/rescan
func (d *Device) Rescan() error {
	return d.WriteDeviceFile("rescan", "1")
}<|MERGE_RESOLUTION|>--- conflicted
+++ resolved
@@ -79,19 +79,10 @@
 	MountTargetDevice *Device  `json:"mount_target_device"`
 	Devices           []Device `json:"devices"`
 
-<<<<<<< HEAD
 	RetryCount      uint `json:"retry_count"`
 	CheckInterval   uint `json:"check_interval"`
 	DoDiscovery     bool `json:"do_discovery"`
 	DoCHAPDiscovery bool `json:"do_chap_discovery"`
-=======
-	RetryCount      int32 `json:"retry_count"`
-	CheckInterval   int32 `json:"check_interval"`
-	DoDiscovery     bool  `json:"do_discovery"`
-	DoCHAPDiscovery bool  `json:"do_chap_discovery"`
-	TargetIqn       string `json:"target_iqn"`
-	TargetPortals   []string `json:"target_portals"`
->>>>>>> fd47a25d
 }
 
 func init() {
@@ -174,7 +165,7 @@
 
 func waitForPathToExist(devicePath *string, maxRetries, intervalSeconds uint, deviceTransport string) error {
 	if devicePath == nil || *devicePath == "" {
-		return fmt.Errorf("Unable to check unspecified devicePath")
+		return fmt.Errorf("unable to check unspecified devicePath")
 	}
 
 	for i := uint(0); i <= maxRetries; i++ {
@@ -183,17 +174,11 @@
 			sleep(time.Second * time.Duration(intervalSeconds))
 		}
 
-<<<<<<< HEAD
 		if err := pathExists(devicePath, deviceTransport); err == nil {
 			return nil
 		} else if !os.IsNotExist(err) {
 			return err
 		}
-=======
-func waitForPathToExistImpl(devicePath *string, maxRetries, intervalSeconds int, deviceTransport string, osStat statFunc, filepathGlob globFunc) (bool, error) {
-	if devicePath == nil {
-		return false, fmt.Errorf("unable to check unspecified devicePath")
->>>>>>> fd47a25d
 	}
 
 	return os.ErrNotExist
@@ -248,17 +233,12 @@
 	if multipathDevice == nil {
 		return nil, fmt.Errorf("multipath device not found")
 	}
-<<<<<<< HEAD
 
 	if multipathDevice.Type != "mpath" {
 		return nil, fmt.Errorf("device is not of mpath type: %v", multipathDevice)
 	}
 
 	return multipathDevice, nil
-=======
-	debug.Printf("Couldn't find dm-* path for path: %s, found non dm-* path: %s", path, devicePath)
-	return "", fmt.Errorf("couldn't find dm-* path for path: %s, found non dm-* path: %s", path, devicePath)
->>>>>>> fd47a25d
 }
 
 // Connect attempts to connect a volume to this node using the provided Connector info
@@ -270,14 +250,6 @@
 		c.CheckInterval = 1
 	}
 
-<<<<<<< HEAD
-=======
-	if c.RetryCount < 0 || c.CheckInterval < 0 {
-		return "", fmt.Errorf("invalid RetryCount and CheckInterval combination, both must be positive integers. "+
-			"RetryCount: %d, CheckInterval: %d", c.RetryCount, c.CheckInterval)
-	}
-	var devicePaths []string
->>>>>>> fd47a25d
 	iFace := "default"
 	if c.Interface != "" {
 		iFace = c.Interface
@@ -299,12 +271,6 @@
 		} else {
 			debug.Printf("Appending device path: %s", devicePath)
 			devicePaths = append(devicePaths, devicePath)
-<<<<<<< HEAD
-=======
-			continue
-		} else if err != nil {
-			lastErr = fmt.Errorf("couldn't attach disk, err: %v", err)
->>>>>>> fd47a25d
 		}
 	}
 
@@ -442,13 +408,9 @@
 		if err := c.isMultipathConsistent(); err != nil {
 			return fmt.Errorf("multipath is inconsistent: %v", err)
 		}
-<<<<<<< HEAD
 
 		debug.Printf("Removing multipath device in path %s.\n", c.MountTargetDevice.GetPath())
 		err := FlushMultipathDevice(c.MountTargetDevice)
-=======
-		err = FlushMultipathDevice(c.DevicePath)
->>>>>>> fd47a25d
 		if err != nil {
 			return err
 		}
@@ -646,7 +608,6 @@
 	} else {
 		c.MountTargetDevice = &devices[0]
 	}
-<<<<<<< HEAD
 
 	if c.Devices, err = GetScsiDevices(devicePaths, false); err != nil {
 		return nil, err
@@ -719,10 +680,6 @@
 func (d *Device) WWID() (string, error) {
 	timeout := 1 * time.Second
 	out, err := execWithTimeout("scsi_id", []string{"-g", "-u", d.GetPath()}, timeout)
-=======
-	data := Connector{}
-	err = json.Unmarshal(f, &data)
->>>>>>> fd47a25d
 	if err != nil {
 		return "", err
 	}
